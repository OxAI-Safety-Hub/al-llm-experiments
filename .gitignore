--- conflicted
+++ resolved
@@ -140,10 +140,8 @@
 # Local notebooks
 notebooks/local/*
 
-<<<<<<< HEAD
 # TAPT output directory
 scripts/tapt/output_dir/*
-=======
+
 # The dev folder
-dev/*
->>>>>>> b2513929
+dev/*