--- conflicted
+++ resolved
@@ -15,13 +15,8 @@
     """Run the full dummy experiment, repeatedly feeding '0' as the input"""
 
     def test_dummy_experiment(self):
-<<<<<<< HEAD
         dummy_args = Experiment.make_dummy_experiment("test")
-        experiment = Experiment(**dummy_args)
-=======
-        dummy_args = Experiment.make_dummy_experiment()
         experiment = Experiment(**dummy_args, is_running_pytests=True)
->>>>>>> c96f69cc
         sys.stdin = ZeroStringIO()
         experiment.run_full()
 
@@ -34,6 +29,6 @@
 
 def test_broken_loop_dummy_experiment():
     dummy_args = Experiment.make_dummy_experiment("test", full_loop=False)
-    experiment = Experiment(**dummy_args)
+    experiment = Experiment(**dummy_args, is_running_pytests=True)
     for iteration in range(dummy_args["parameters"]["num_iterations"]):
         experiment.run_single_iteration(iteration)