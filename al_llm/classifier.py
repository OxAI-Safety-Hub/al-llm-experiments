# The python abc module for making abstract base classes
# https://docs.python.org/3.10/library/abc.html
from abc import ABC, abstractmethod
from typing import Union, Any

import torch
from torch.utils.data import DataLoader
from torch.optim import AdamW
import torch.nn.functional as F

from transformers import (
    AutoTokenizer,
    AutoModelForSequenceClassification,
    PreTrainedModel,
    PreTrainedTokenizer,
    get_scheduler,
)
import datasets
import evaluate

import wandb

from tqdm import tqdm

from al_llm.parameters import Parameters
from al_llm.dataset_container import DatasetContainer
from al_llm.utils.artifacts import (
    save_classifier_model,
    load_classifier_model,
    load_tapted_model,
)
from al_llm.constants import LABEL_COLUMN_NAME, EVALUATE_METRICS


class Classifier(ABC):
    """Base classifier class

    Parameters
    ----------
    parameters : Parameters
        The dictionary of parameters for the present experiment
    dataset_container : DatasetContainer
        The dataset container for the present experiment
    wandb_run : wandb.sdk.wandb_run.Run
        The current wandb run
    """

    def __init__(
        self,
        parameters: Parameters,
        dataset_container: DatasetContainer,
        wandb_run: wandb.sdk.wandb_run.Run,
    ):
        self.parameters = parameters
        self.dataset_container = dataset_container
        self.wandb_run = wandb_run

    @abstractmethod
    def train_afresh(
        self,
        tokenized_train: Union[datasets.Dataset, torch.utils.data.Dataset],
        iteration: int,
    ):
        """Reset the classifier and fine-tune it anew on tokenised data

        Parameters
        ----------
        tokenized_train : dataset.Dataset or torch.utils.data.Dataset
            The dataset with which to fine-tune
        iteration : int
            The index of the current iteration of the AL loop
        """
        pass

    @abstractmethod
    def train_update(
        self,
        tokenized_samples: Union[datasets.Dataset, torch.utils.data.Dataset],
        iteration: int,
    ):
        """Fine-tune the classifier on more data tokenized, without resetting

        Parameters
        ----------
        tokenized_samples : dataset.Dataset or torch.utils.data.Dataset
            The extra tokenized datapoints with which to fine-tune
        iteration : int
            The index of the current iteration of the AL loop
        """
        pass

    @abstractmethod
    def tokenize(self, text: Union[str, list]) -> torch.Tensor:
        """Tokenize a string or batch of strings for this classifier

        Parameters
        ----------
        text : str or list
            The string or batch of strings to be tokenized

        Returns
        -------
        tokenized : torch.Tensor
            The result of tokenizing `text`
        """
        return None

    @abstractmethod
    def _initialise(self):
        """Initialise the model at the beginning of the experiment"""
        pass

    @abstractmethod
    def save(self):
        """Save the classifier, using the wandb_run"""
        pass


class UncertaintyMixin(ABC):
    """A mixin for classifiers which provide a measure of uncertainty"""

    @abstractmethod
    def calculate_uncertainties(self, samples: Union[str, list]) -> Union[float, list]:
        """Compute the uncertainty of a sample or batch of samples

        Uncertainties are floats, whose interpretations depend on the
        classifier

        Parameters
        ----------
        samples : str or list
            The sample or samples for which to calculate the uncertainty

        Returns
        -------
        uncertainties : float or list
            The uncertainties of the samples. Either a float or a list of
            floats, depending on the type of `samples`.
        """
        pass

    @abstractmethod
    def calculate_uncertainties_tokenized(
        self, tokenized_samples: torch.Tensor, print_output=True
    ) -> torch.Tensor:
        """Compute the uncertainty of tokenize samples

        Uncertainties are floats, whose interpretations depend on the
        classifier

        Parameters
        ----------
        tokenized_samples : torch.Tensor of shape (num_samples, num_tokens)
            A tensor of the tokenized samples for which to compute the
            uncertainty values
        print_output : bool, default=True
            Whether to print a message saying that uncertainties are being
            computed, and a progress bar

        Returns
        -------
        uncertainties : torch.Tensor of shape (num_samples)
            The uncertainties of the samples
        """
        pass


class DummyClassifier(UncertaintyMixin, Classifier):
    """Dummy classifier, which does nothing"""

    def train_afresh(self, tokenized_train: Any, iteration: int):
        pass

    def train_update(self, tokenized_samples: Any, iteration: int):
        pass

    def tokenize(self, text: Union[str, list]) -> torch.Tensor:
        if isinstance(text, str):
            return {"input_ids": [0], "attention_mask": [0]}
        elif isinstance(text, list):
            return {"input_ids": [0] * len(text), "attention_mask": [0] * len(text)}
        else:
            raise TypeError(
                f"Parameter `text` should be string or list, got {type(text)}"
            )

    def _initialise(self):
        pass

    def save(self):
        pass

    def calculate_uncertainties(self, samples: Union[str, list]) -> Union[float, list]:
        if isinstance(samples, str):
            return 0
        elif isinstance(samples, list):
            return [0] * len(samples)
        else:
            raise TypeError(
                f"Parameter `samples` must be a string or list, got {type(samples)}"
            )

    def calculate_uncertainties_tokenized(
        self, tokenized_samples: torch.Tensor, print_output=True
    ) -> torch.Tensor:
        return torch.zeros(tokenized_samples.shape[0])


class HuggingFaceClassifier(UncertaintyMixin, Classifier):
    """A classifier using a Hugging Face model

    Parameters
    ----------
    parameters : Parameters
        The dictionary of parameters for the present experiment
    dataset_container : DatasetContainer
        The container for the datasets in this experiment
    wandb_run : wandb.sdk.wandb_run.Run
        The current wandb run

    Attributes
    ----------
    tokenizer : transformers.AutoTokenizer
        The HuggingFace tokenizer associated with this classifier
    model : transformers.AutoModelForSequenceClassification
        The HuggingFace model for this classifier; reset to a new model every
        call of `train_afresh`
    optimizer : torch.optim.AdamW
        The torch optimizer used to update the model's parameters when training
    device : torch.device
        Set to either cuda (if GPU available) or CPU
    """

    MODEL_NAME = ""

    def __init__(
        self,
        parameters: Parameters,
        dataset_container: DatasetContainer,
        wandb_run: wandb.sdk.wandb_run.Run,
    ):

        # initialises the parameters in the same way as the base class
        super().__init__(parameters, dataset_container, wandb_run)

        # loads the tokenizer that the model will use
<<<<<<< HEAD
        self.tokenizer: PreTrainedTokenizer = AutoTokenizer.from_pretrained(
            self.model_name
        )
=======
        self.tokenizer = AutoTokenizer.from_pretrained(self.MODEL_NAME)
>>>>>>> 4d0d17e3
        self.tokenizer.pad_token = self.tokenizer.eos_token

        # Set up the Hugging Face metric evaluator
        metrics = EVALUATE_METRICS
        self.evaluator = evaluate.combine(metrics)

        # model not required until a call to `train_afresh`
        self._model = None

        # set device
        if torch.cuda.is_available():
            self.device = torch.device(self.parameters["cuda_device"])
        else:
            self.device = torch.device("cpu")

    def train_afresh(
        self,
        tokenized_train: Union[datasets.Dataset, torch.utils.data.Dataset],
        iteration: int,
    ):

        # Get a fresh version of the model
        self._load_fresh_model()

        # Perform any first time setup required
        if iteration == 0:
            self._initialise()

        # create a dataloader for the train dataset
        train_dataloader = DataLoader(
            tokenized_train, shuffle=True, batch_size=self.parameters["batch_size"]
        )

        # Run the training loop
        self._train(train_dataloader, self.parameters["num_epochs_afresh"], iteration)

    def train_update(
        self,
        tokenized_samples: Union[datasets.Dataset, torch.utils.data.Dataset],
        iteration: int,
    ):

        # If the model is not already loaded then load it
        if self._model is None:
            self._load_model_from_wandb()

        # Make a smaple loader from the latest batch of labelled samples
        samples_dataloader = DataLoader(
            tokenized_samples, shuffle=True, batch_size=self.parameters["batch_size"]
        )

        # Run the training loop
        self._train(samples_dataloader, self.parameters["num_epochs_update"], iteration)

    def _initialise(self):
        pass

    def save(self):
        save_classifier_model(self.wandb_run, self._model)

    def _load_fresh_model(self):
        """Load the classifier model afresh"""

        # Delete the old model to free up memory
        del self._model

        # load a fresh version of the model
<<<<<<< HEAD
        self._model = AutoModelForSequenceClassification.from_pretrained(
            self.model_name, num_labels=2
=======
        self.model = AutoModelForSequenceClassification.from_pretrained(
            self.MODEL_NAME, num_labels=2
>>>>>>> 4d0d17e3
        )

        # Setup the model
        self._setup_model()

    def _load_model_from_wandb(self):
        """Load the classifier using the wandb_run"""

        # load and setup the model
        self._model = load_classifier_model(self.wandb_run)
        self._setup_model()

    def _setup_model(self):
        """Perform some intial setup on the classifier model"""

        # set the End of Sentence token as the token used for padding by the model
        self._model.config.pad_token_id = self._model.config.eos_token_id

        # assign the model to the device (CUDA or GPU)
        self._model.to(self.device)

    def _train(self, train_dataloader: DataLoader, num_epochs: int, iteration: int):

        # create an optimizer for the model
        optimizer = AdamW(self._model.parameters(), lr=self.parameters["learning_rate"])

        # The eval dataloader
        eval_dataloader = DataLoader(
            self.dataset_container.tokenized_validation,
            batch_size=self.parameters["eval_batch_size"],
        )

        # create a learning rate scheduler
        num_training_steps = num_epochs * len(train_dataloader)
        lr_scheduler = get_scheduler(
            name="linear",
            optimizer=optimizer,
            num_warmup_steps=self.parameters["num_warmup_steps"],
            num_training_steps=num_training_steps,
        )

        # for each epoch, run the train and eval loops to train the model
        for epoch in range(num_epochs):

            # Output the current epoch
            print()
            print(f"--- Epoch: {epoch+1} ---")

            # Run the training loop, obtaining the metrics
            print("- Running train loop")
            train_metrics = self._train_epoch(train_dataloader, optimizer, lr_scheduler)
            print(
                f"Train loss: {train_metrics['loss']:.8}; "
                f"train accuracy: {train_metrics['accuracy']:.6%}"
            )

            # The results to log to weights and biases for this epoch
            results_to_log = {
                "epoch": epoch,
                "iteration": iteration,
                "train": train_metrics,
            }

            # If the eval loop should run this epoch, or if it is the last epoch
            run_eval = (
                self.parameters["eval_every"] > 0
                and (epoch + 1) % self.parameters["eval_every"] == 0
            )
            run_eval = run_eval or epoch == num_epochs - 1
            if run_eval:
                # Run the evaluation loop, obtaining the metrics
                print("- Running eval loop")
                eval_metrics = self._eval_epoch(eval_dataloader)
                print(
                    f"Eval loss: {eval_metrics['loss']:.8}; "
                    f"eval accuracy: {eval_metrics['accuracy']:.6%}"
                )
                results_to_log["eval"] = eval_metrics

            # Record the metrics with W&B
            self.wandb_run.log(results_to_log)

    def _train_epoch(
        self,
        train_dataloader: torch.utils.data.DataLoader,
        optimizer: torch.optim.Optimizer,
        lr_scheduler: Any,
    ) -> dict:
        """Run a native PyTorch training loop for one epoch

        The loop takes batches from the `train_dataloader` and for each one passes
        the data through the model, calculates the loss, and runs backpropogation
        to adjust the model's parameters according to the optimizer.

        The metrics and loss are computed while running the training loop, and
        returned as a dictionary.

        Parameters
        ----------
        train_dataloader : torch.utils.data.DataLoader
            A DataLoader object containing the dataset we want to train the model on
        optimizer : torch.optim.Optimizer
            The pytorch optimizer to use
        lr_scheduler : torch.optim._LRScheduler
            A scheduler to dynamically change the learning rate over multiple epochs

        Returns
        -------
        train_metrics : dict
            A dictionary of metrics for the training loop. Consists of the
            metrics computed by `self.evaluator`, plus "loss".
        """

        # set the model to train mode
        self._model.train()

        # Recording the training loss by accumulating across batches
        train_loss = 0

        # iterate over all the batches in the dataloader
        for batch in tqdm(train_dataloader):

            # move batch data to same device as the model
            batch = {k: v.to(self.device) for k, v in batch.items()}

            # pass the data to the model
            outputs = self._model(**batch)

            # work out the model's predictions for the data using argmax on
            # the logits
            logits = outputs.logits
            predictions = torch.argmax(logits, dim=-1)

            # Use these outputs to calculate metrics
            self.evaluator.add_batch(
                predictions=predictions,
                references=batch[LABEL_COLUMN_NAME],
            )

            # Compute the loss
            loss = outputs.loss

            # Add it to the accumulated loss
            train_loss += loss.item() * len(batch)

            # Perform back-propagation
            loss.backward()

            # run and optimisation step and move the lr scheduler forward
            optimizer.step()
            lr_scheduler.step()
            optimizer.zero_grad()

        # Compute all the metrics for this epoch
        train_metrics = self.evaluator.compute()

        # Compute the average loss for this epoch
        train_loss /= len(train_dataloader.dataset)
        train_metrics["loss"] = train_loss

        return train_metrics

    def _eval_epoch(self, eval_dataloader: torch.utils.data.DataLoader) -> dict:
        """Run a native PyTorch evaluation loop for one epoch

        The loop takes batches from the `eval_dataloader` and does a forward pass
        through the model, producing some predictions for each and calculating the
        success of the model according to some metrics

        Parameters
        ----------
        eval_dataloader : torch.utils.data.DataLoader
            A DataLoader object containing the dataset we want to evaluate the model on

        Returns
        -------
        eval_metrics : dict
            A dictionary of metrics for the evaluation loop. Consists of the
            metrics computed by `self.evaluator`, plus "loss".
        """

        # set the model to eval mode
        self._model.eval()

        # Recording the evaluation loss by accumulating across batches
        eval_loss = 0

        # iterate over all the batches in the dataloader
        for batch in tqdm(eval_dataloader):

            # move batch data to same device as the model
            batch = {k: v.to(self.device) for k, v in batch.items()}

            # pass the data through the model without tracking computations
            with torch.no_grad():
                outputs = self._model(**batch)
            logits = outputs.logits

            # work out the model's predictions for the data using argmax on the logits
            predictions = torch.argmax(logits, dim=-1)

            # give the predictions to the metric(s)
            self.evaluator.add_batch(
                predictions=predictions,
                references=batch[LABEL_COLUMN_NAME],
            )

            # Compute the loss
            loss = outputs.loss

            # Add it to the accumulated loss
            eval_loss += loss.item() * len(batch)

        # Compute all the metrics for this epoch
        eval_metrics = self.evaluator.compute()

        # Compute the average loss for this epoch
        eval_loss /= len(eval_dataloader.dataset)
        eval_metrics["loss"] = eval_loss

        return eval_metrics

    def tokenize(
        self, string: str, padding="max_length", truncation=True, *args, **kwargs
    ):
        return self.tokenizer(
            string, padding=padding, truncation=truncation, *args, **kwargs
        )

    def calculate_uncertainties(self, samples: Union[str, list]) -> Union[float, list]:

        # Turn samples into a list if it isn't already
        if isinstance(samples, str):
            samples = [str]
            return_string = True
        elif isinstance(samples, list):
            return_string = False
        else:
            raise TypeError(
                f"Parameter `samples` must be a string or list, got {type(samples)}"
            )

        # Tokenize the samples, ready for feeding into the model
        tokenized_samples_dict = self.tokenize(samples)
        tokenized_samples_dataset = datasets.Dataset.from_dict(tokenized_samples_dict)
        tokenized_samples_dataset.set_format("torch", columns=["input_ids"])
        tokenized_samples = tokenized_samples_dataset["input_ids"]

        # Compute the uncertainties, as a PyTorch tensor
        uncertainties = self.calculate_uncertainties_tokenized(tokenized_samples)

        if return_string:
            return uncertainties.item()
        else:
            return uncertainties.tolist()

    def calculate_uncertainties_tokenized(
        self, tokenized_samples: torch.Tensor, print_output=True
    ) -> torch.Tensor:

        # Get the number of samples
        num_samples = tokenized_samples.shape[0]

        # Store the batch size with a shorter variable name
        batch_size = self.parameters["eval_batch_size"]

        # Make a PyTorch dataloader for the samples
        samples_dataloader = DataLoader(tokenized_samples, batch_size=batch_size)

        # set the model to eval mode
        self._model.eval()

        # A list of the uncertainties (entropies) for each element of `samples`
        uncertainties = torch.zeros(num_samples, device=self.device)

        if print_output:
            # Print a message to say what we're doing
            print()
            print("Computing uncertainties...")

        # Make an iterator, including a progress bar if requested
        iterator = enumerate(samples_dataloader)
        if print_output:
            iterator = tqdm(iterator, total=len(samples_dataloader))

        # iterate over all the batches in the dataloader
        for idx, batch in iterator:

            # Move the batch to the appropriate device
            batch = batch.to(self.device)

            with torch.no_grad():

                # Get the raw model output logits
                outputs = self._model(input_ids=batch)
                logits = outputs.logits

                # Compute the class probabilities
                probabilities = F.softmax(logits, dim=1)

                # Compute the entropies per element
                per_class_entropies = torch.special.entr(probabilities)

                # Take the sum over the entropies per class, to yield the
                # total entropy per sample
                sum_entropies = torch.sum(per_class_entropies, dim=-1)

                # Add these to the list of uncertainties

                uncertainties[idx * batch_size : (idx + 1) * batch_size] = sum_entropies

        return uncertainties

    @property
    def model(self) -> PreTrainedModel:
        """Get the Hugging Face model for this classifier, if it exists"""
        if self._model is not None:
            return self._model
        else:
            raise AttributeError


class TAPTClassifier(HuggingFaceClassifier, ABC):
    """Classifier class based on a TAPTed HuggingFace model

    Parameters
    ----------
    parameters : Parameters
        The dictionary of parameters for the present experiment
    dataset_container : DatasetContainer
        The container for the datasets in this experiment
    wandb_run : wandb.sdk.wandb_run.Run
        The current wandb run

    Attributes
    ----------
    tokenizer : transformers.AutoTokenizer
        The HuggingFace tokenizer associated with this classifier
    model : transformers.AutoModelForSequenceClassification
        The HuggingFace model for this classifier; reset to a new model every
        call of `train_afresh`
    optimizer : torch.optim.AdamW
        The torch optimizer used to update the model's parameters when training
    device : torch.device
        Set to either cuda (if GPU available) or CPU
    """

    def _initialise(self):
        wandb.config.update({"tapt_classifier": self.training_parameters})

    def _load_fresh_model(self):
        """Load the TAPT classifier model afresh"""

        # Delete the old model to free up memory
        del self._model

        # load model and training args from wandb
        model, training_args = load_tapted_model(
            self.wandb_run,
            self.MODEL_NAME,
            self.parameters["dataset_name"],
            "classifier",
        )
        self._model = model
        self.training_parameters = training_args

        # Setup the model
        self._setup_model()


class PlainGPT2Classifier(HuggingFaceClassifier):
    """Classifier class based on GPT-2

    A classifier class that uses the GPT-2[1]_ model available on HuggingFace
    as a foundation for training a classifier; implemented by replacing
    the head of pretrained GPT-2 with a classifier.

    Parameters
    ----------
    parameters : Parameters
        The dictionary of parameters for the present experiment
    dataset_container : DatasetContainer
        The container for the datasets in this experiment
    wandb_run : wandb.sdk.wandb_run.Run
        The current wandb run

    Attributes
    ----------
    tokenizer : transformers.AutoTokenizer
        The HuggingFace tokenizer associated with this classifier
    model : transformers.AutoModelForSequenceClassification
        The HuggingFace model for this classifier; reset to a new model every
        call of `train_afresh`
    optimizer : torch.optim.AdamW
        The torch optimizer used to update the model's parameters when training
    device : torch.device
        Set to either cuda (if GPU available) or CPU

    References
    ----------
    [1] Radford et al., "Language Models are Unsupervised Multitask Learners", 2019
    """

    MODEL_NAME = "gpt2"


class PlainDistilGPT2Classifier(HuggingFaceClassifier):
    """Classifier class based on DistilGPT2 by HuggingFace

    A classifier class that uses the DistilGPT2[1]_ model available on
    HuggingFace as a foundation for training a classifier; implemented by
    replacing the head of pretrained GPT-2 with a classifier.

    DistilGPT2 is trained under the supervision of the smallest GPT-2 model.

    Parameters
    ----------
    parameters : Parameters
        The dictionary of parameters for the present experiment
    dataset_container : DatasetContainer
        The container for the datasets in this experiment
    wandb_run : wandb.sdk.wandb_run.Run
        The current wandb run

    Attributes
    ----------
    tokenizer : transformers.AutoTokenizer
        The HuggingFace tokenizer associated with this classifier
    model : transformers.AutoModelForSequenceClassification
        The HuggingFace model for this classifier; reset to a new model every
        call of `train_afresh`
    optimizer : torch.optim.AdamW
        The torch optimizer used to update the model's parameters when training
    device : torch.device
        Set to either cuda (if GPU available) or CPU

    References
    ----------
    [1] Victor et al., "DistilBERT, a distilled version of BERT: smaller,
    faster, cheaper and lighter", NeurIPS EMC^2 Workshop, 2019
    """

    MODEL_NAME = "distilgpt2"


class TAPTGPT2Classifier(TAPTClassifier):
    """Classifier class based on a TAPTed GPT-2 model

    A classifier class that uses the GPT-2[1]_ model available on HuggingFace
    as a foundation for training a classifier; implemented by replacing
    the head of pretrained GPT-2 with a classifier.

    Parameters
    ----------
    parameters : Parameters
        The dictionary of parameters for the present experiment
    dataset_container : DatasetContainer
        The container for the datasets in this experiment
    wandb_run : wandb.sdk.wandb_run.Run
        The current wandb run

    Attributes
    ----------
    tokenizer : transformers.AutoTokenizer
        The HuggingFace tokenizer associated with this classifier
    model : transformers.AutoModelForSequenceClassification
        The HuggingFace model for this classifier; reset to a new model every
        call of `train_afresh`
    optimizer : torch.optim.AdamW
        The torch optimizer used to update the model's parameters when training
    device : torch.device
        Set to either cuda (if GPU available) or CPU

    References
    ----------
    [1] Radford et al., "Language Models are Unsupervised Multitask Learners", 2019
    """

    MODEL_NAME = "gpt2"


class TAPTDistilGPT2Classifier(TAPTClassifier):
    """Classifier class based on a TAPTed DistilGPT2

    A classifier class that uses the DistilGPT2[1]_ model available on
    HuggingFace as a foundation for training a classifier; implemented by
    replacing the head of pretrained GPT-2 with a classifier.

    DistilGPT2 is trained under the supervision of the smallest GPT-2 model.

    Parameters
    ----------
    parameters : Parameters
        The dictionary of parameters for the present experiment
    dataset_container : DatasetContainer
        The container for the datasets in this experiment
    wandb_run : wandb.sdk.wandb_run.Run
        The current wandb run

    Attributes
    ----------
    tokenizer : transformers.AutoTokenizer
        The HuggingFace tokenizer associated with this classifier
    model : transformers.AutoModelForSequenceClassification
        The HuggingFace model for this classifier; reset to a new model every
        call of `train_afresh`
    optimizer : torch.optim.AdamW
        The torch optimizer used to update the model's parameters when training
    device : torch.device
        Set to either cuda (if GPU available) or CPU
    """

    MODEL_NAME = "distilgpt2"<|MERGE_RESOLUTION|>--- conflicted
+++ resolved
@@ -244,13 +244,9 @@
         super().__init__(parameters, dataset_container, wandb_run)
 
         # loads the tokenizer that the model will use
-<<<<<<< HEAD
         self.tokenizer: PreTrainedTokenizer = AutoTokenizer.from_pretrained(
-            self.model_name
+            self.MODEL_NAME
         )
-=======
-        self.tokenizer = AutoTokenizer.from_pretrained(self.MODEL_NAME)
->>>>>>> 4d0d17e3
         self.tokenizer.pad_token = self.tokenizer.eos_token
 
         # Set up the Hugging Face metric evaluator
@@ -318,13 +314,8 @@
         del self._model
 
         # load a fresh version of the model
-<<<<<<< HEAD
         self._model = AutoModelForSequenceClassification.from_pretrained(
-            self.model_name, num_labels=2
-=======
-        self.model = AutoModelForSequenceClassification.from_pretrained(
             self.MODEL_NAME, num_labels=2
->>>>>>> 4d0d17e3
         )
 
         # Setup the model
