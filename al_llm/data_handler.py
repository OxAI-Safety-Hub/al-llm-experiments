--- conflicted
+++ resolved
@@ -133,26 +133,8 @@
         # in the next iteration when labels are provided by a human
         added_data[config["Data Handling"]["TextColumnName"]].extend(unlabelled_samples)
 
-<<<<<<< HEAD
         # save this dict to WandB, using the ArtifactManager
         ArtifactManager.save_dataset_extension(self.wandb_run, added_data)
-=======
-        # save this dict to WandB, using a temporary directory as an inbetween
-        with tempfile.TemporaryDirectory() as tmpdirname:
-            # store the dataset in this directory
-            file_path = os.path.join(
-                tmpdirname, config["Added Data Loading"]["DatasetFileName"]
-            )
-            with open(file_path, "w") as file:
-                json.dump(added_data, file)
-
-            # upload the dataset to WandB as an artifact
-            artifact = wandb.Artifact(
-                self.wandb_run.name, type=config["Added Data Loading"]["DatasetType"]
-            )
-            artifact.add_dir(tmpdirname)
-            self.wandb_run.log_artifact(artifact)
->>>>>>> 310fa7c0
 
     def load(self):
         """Load the data stored on Weights and Biases
@@ -163,32 +145,5 @@
             The dictionary of sentences and labels added in earlier iterations
         """
 
-<<<<<<< HEAD
         added_data = ArtifactManager.load_dataset_extension(self.wandb_run)
         return added_data
-=======
-        # use a temporary directory as an inbetween
-        with tempfile.TemporaryDirectory() as tmpdirname:
-            # download the dataset into this directory from wandb
-            artifact_path_components = (
-                config["Wandb"]["Entity"],
-                config["Wandb"]["Project"],
-                self.wandb_run.name + ":latest",
-            )
-            artifact_path = "/".join(artifact_path_components)
-            artifact = self.wandb_run.use_artifact(
-                artifact_path,
-                type=config["Added Data Loading"]["DatasetType"],
-            )
-            artifact.download(tmpdirname)
-
-            # load dataset from this directory
-            file_path = os.path.join(
-                tmpdirname, config["Added Data Loading"]["DatasetFileName"]
-            )
-
-            with open(file_path, "r") as file:
-                added_data = json.load(file)
-
-            return added_data
->>>>>>> 310fa7c0
