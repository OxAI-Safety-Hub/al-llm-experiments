from typing import Union
import configparser

import torch

import datasets
from transformers import set_seed

import wandb

from al_llm.data_handler import DataHandler
from al_llm.dataset_container import (
    DatasetContainer,
    DummyDatasetContainer,
    RottenTomatoesDatasetHandler,
)
from al_llm.classifier import (
    Classifier,
    DummyClassifier,
    GPT2Classifier,
    DistilGPT2Classifier,
)
from al_llm.sample_generator import (
    PlainGPT2SampleGenerator,
    SampleGenerator,
    DummySampleGenerator,
    TAPTGPT2SampleGenerator,
    TAPTDistilGPT2SampleGenerator,
    PoolSampleGenerator,
)
from al_llm.acquisition_function import (
    DummyAF,
    MaxUncertaintyAF,
    RandomAF,
)
from al_llm.interface import (
    CLIBrokenLoopInterface,
    Interface,
    CLIInterface,
    PoolSimulatorInterface,
)
from al_llm.parameters import Parameters


# Load the configuration
config = configparser.ConfigParser()
config.read("config.ini")


class Experiment:
    """The experiment runner

    Parameters
    ----------
    parameters : Parameters
        A dictionary of parameters to identify this experiment
    dataset_container : DatasetContainer
        The dataset container to use
    data_handler : DataHandler
        The data handler to use
    classifier : Classifier
        The classifier instance to use.
    sample_generator : SampleGenerator
        The generator which produces samples for labelling
    interface : Interface
        The interface instance to use
    wandb_run : wandb.sdk.wandb_run.Run
        The current wandb run
    already_finetuned : bool, default=False
        Is the classifier already fine-tuned on the dataset?
    """

    MAP_DATASET_CONTAINER = {
        "dummy": DummyDatasetContainer,
        "rotten_tomatoes": RottenTomatoesDatasetHandler,
    }
    MAP_CLASSIFIER = {
<<<<<<< HEAD
        "dummy": DummyClassifier,
        "gpt2": GPT2Classifier,
=======
        "DummyClassifier": DummyClassifier,
        "DistilGPT2Classifier": DistilGPT2Classifier,
        "GPT2Classifier": GPT2Classifier,
>>>>>>> 76316f9a
    }
    MAP_ACQUISITION_FUNCTION = {
        "none": None,
        "dummy": DummyAF,
        "random": RandomAF,
        "max_uncertainty": MaxUncertaintyAF,
    }

    MAP_PLAIN_SAMPLE_GENERATOR = {
        "dummy": DummySampleGenerator,
        "gpt2": PlainGPT2SampleGenerator,
        "pool": PoolSampleGenerator,
    }
    MAP_TAPT_SAMPLE_GENERATOR = {
        "distilgpt2": TAPTDistilGPT2SampleGenerator,
        "gpt2": TAPTGPT2SampleGenerator,
    }

    def __init__(
        self,
        parameters: Parameters,
        dataset_container: DatasetContainer,
        data_handler: DataHandler,
        classifier: Classifier,
        sample_generator: SampleGenerator,
        interface: Interface,
        wandb_run: wandb.sdk.wandb_run.Run,
        already_finetuned: bool = False,
    ):

        # Set the instance attributes
        self.parameters = parameters
        self.dataset_container = dataset_container
        self.data_handler = data_handler
        self.classifier = classifier
        self.sample_generator = sample_generator
        self.interface = interface
        self.wandb_run = wandb_run
        self.already_finetuned = already_finetuned

    def run_full(self):
        """Run the whole experiment in one go, through all iterations"""

        # Start the interface
        self.interface.begin(parameters=self.parameters)

        for iteration in range(self.parameters["num_iterations"]):

            # Perform a single iteration of model update, obtaining new samples
            # to label
            samples = self._train_and_get_samples(iteration)

            # Get the labels from the human
            labels = self.interface.prompt(samples)

            # Add these samples to the dataset
            self.data_handler.new_labelled(samples, labels)

            # Save the current version of the classifier and dataset
            self._save()

        # End the interface
        self.interface.end()

        # Alert the slack channel that the experiment is complete
        if self.parameters["send_alerts"]:
            wandb.alert(
                title="Full Experiment Complete",
                text="The `run_full()` experiment has been completed.",
            )

    def run_single_iteration(self, iteration: int):
        """Run a single iteration of active learning

        Parameters
        ----------
        iteration : int
            The index of the current iteration number, starting with 0
        """

        # Start the interface
        self.interface.begin(parameters=self.parameters)

        # Perform a single iteration of model update, obtaining new samples
        # to label
        samples = self._train_and_get_samples(iteration)

        # Make a request for labels from the human
        self.data_handler.make_label_request(samples)

        # Save the current version of the classifier and dataset
        self._save()

        # Alert the slack channel that the iteration is complete
        if self.parameters["send_alerts"]:
            wandb.alert(
                title="AL Loop Iteration Complete",
                text="There is new data to be labelled.",
            )

    def _train_and_get_samples(self, iteration: int) -> list:
        """Train the classifier with the latest datapoints, and get new samples

        Parameters
        ----------
        iteration : int
            The index of the current iteration number, starting with 0

        Returns
        -------
        samples : list
            The latest samples for labelling
        """

        # Set the random number seed, so that the experiment is
        # reproducible whether we do full loop AL or broken loop
        set_seed(self.parameters["seed"] + iteration)

        dataset_samples = self.data_handler.get_latest_tokenized_datapoints()

        # Produce the latest classifier
        if iteration == 0:
            self.classifier.initialise()
        elif iteration % self.parameters["refresh_every"] == 0:
            self._train_afresh(iteration)
        else:
            self._train_update(dataset_samples, iteration)

        # Generate some new samples to query
        samples = self.sample_generator.generate()

        return samples

    def _train_afresh(self, iteration: int):
        """Fine-tune the classifier from scratch"""
        self.interface.train_afresh()
        self.classifier.train_afresh(
            self.dataset_container.tokenized_train,
            iteration,
        )

    def _train_update(
        self,
        dataset_samples: Union[datasets.Dataset, torch.utils.data.Dataset],
        iteration: int,
    ):
        """Fine-tune the classifier with new datapoints, without resetting"""
        self.interface.train_update()
        self.classifier.train_update(
            dataset_samples,
            iteration,
        )

    def _save(self):
        """Save the current classifier and dataset"""
        self.classifier.save()
        self.data_handler.save()

    @classmethod
    def make_experiment(
        cls,
        parameters: Parameters,
        run_id: str,
        is_running_pytests: bool = False,
    ):
        """Get experiment instances to feed into the constructor

        Default setup expects Rotten Tomatoes dataset, and uses a classifier built
        on GPT-2, the HuggingFaceDataHandler, a GPT-2-based sentence generator that
        produces real sentences and filters using a maximum uncertainty acquisition
        function, and the Command Line Interface.

        Parameters
        ----------
        parameters : Parameters
            The dictionary of parameters for the present experiment
        run_id : str
            The ID of the current run
        is_running_pytests: bool, default=False
            If true, wandb will be disabled for the test experiments

        Returns
        -------
        experiment_args : dict
            A dictionary of the non-optional arguments for `Experiment`

        Notes
        -----

        By default all parameters are dummy parameters. This means that calling
        this method with a plain `Parameters` instance will create a dummy
        experiment.

        Example
        -------
        Make a dummy experiment
        >>> parameters = Parameters()
        >>> args = Experiment.make_experiment(parameters, "dummy")
        >>> experiment = Experiment(**args)
        """

        # initialise weights and biases
        #   Set resume to allow which resumes the previous run if there is already
        #   a run with the id `run_id`.
        #   Set mode to disabled when running pytests so that a login is not required
        #   for the program to run.
        wandb_run = wandb.init(
            project=config["Wandb"]["Project"],
            entity=config["Wandb"]["Entity"],
            resume="allow",
            id=run_id,
            mode="disabled" if is_running_pytests else "online",
            config=parameters,
        )

        # Set the seed now, because the data handler may do some shuffling
        set_seed(parameters["seed"])

        # Set up the dataset_container
        dc_class = cls.MAP_DATASET_CONTAINER[parameters["dataset_name"]]
        dataset_container = dc_class(parameters)

        # Set up the classifier
        classifier_name = parameters["classifier"]
        classifier = cls.MAP_CLASSIFIER[classifier_name](
            parameters, dataset_container, wandb_run
        )

        # Set up the data handler
        data_handler = DataHandler(parameters, dataset_container, classifier, wandb_run)

        # Set up the acquisition function (could be None)
        af_name = parameters["acquisition_function"]
        af_class = cls.MAP_ACQUISITION_FUNCTION[af_name]
        if af_class is None:
            acquisition_function = None
        elif af_name == "max_uncertainty":
            acquisition_function = af_class(parameters, classifier)
        else:
            acquisition_function = af_class(parameters)

        # Set up the sample generator
        sg_model_name = parameters["sample_generator_base_model"]
        if sg_model_name == "pool":
            sample_generator = cls.MAP_PLAIN_SAMPLE_GENERATOR[sg_model_name](
                parameters, acquisition_function, dataset_container
            )
        elif parameters["use_tapted_model"]:
            sample_generator = cls.MAP_TAPT_SAMPLE_GENERATOR[sg_model_name](
                parameters, wandb_run, acquisition_function=acquisition_function
            )
        else:
            sample_generator = cls.MAP_PLAIN_SAMPLE_GENERATOR[sg_model_name](
                parameters, acquisition_function=acquisition_function
            )

        # Set up the interface
        if sg_model_name == "pool":
            interface = PoolSimulatorInterface(dataset_container, wandb_run)
        elif parameters["full_loop"]:
            interface = CLIInterface(dataset_container, wandb_run)
        else:
            interface = CLIBrokenLoopInterface(dataset_container, wandb_run)

        experiment_args = {
            "parameters": parameters,
            "dataset_container": dataset_container,
            "data_handler": data_handler,
            "classifier": classifier,
            "sample_generator": sample_generator,
            "interface": interface,
            "wandb_run": wandb_run,
        }

        return experiment_args<|MERGE_RESOLUTION|>--- conflicted
+++ resolved
@@ -75,14 +75,9 @@
         "rotten_tomatoes": RottenTomatoesDatasetHandler,
     }
     MAP_CLASSIFIER = {
-<<<<<<< HEAD
         "dummy": DummyClassifier,
         "gpt2": GPT2Classifier,
-=======
-        "DummyClassifier": DummyClassifier,
-        "DistilGPT2Classifier": DistilGPT2Classifier,
-        "GPT2Classifier": GPT2Classifier,
->>>>>>> 76316f9a
+        "distilgpt2": DistilGPT2Classifier,
     }
     MAP_ACQUISITION_FUNCTION = {
         "none": None,
