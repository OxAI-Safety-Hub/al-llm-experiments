--- conflicted
+++ resolved
@@ -229,13 +229,9 @@
             config=parameters,
         )
 
-<<<<<<< HEAD
         # Set the seed now, because the data handler may do some shuffling
         set_seed(parameters["seed"])
 
-        parameters = Parameters(dev_mode=True)
-=======
->>>>>>> d42bc76c
         categories = {0: "Valid sentence", 1: "Invalid sentence"}
         classifier = DummyClassifier(parameters, wandb_run)
         data_handler = DummyDataHandler(classifier, parameters, wandb_run)
@@ -309,14 +305,10 @@
             mode="disabled" if is_running_pytests else "online",
             config=parameters,
         )
-<<<<<<< HEAD
 
         # Set the seed now, because the data handler may do some shuffling
         set_seed(parameters["seed"])
 
-        parameters = Parameters(dev_mode=True)
-=======
->>>>>>> d42bc76c
         categories = {0: "Negative sentence", 1: "Positive sentence"}
         classifier = GPT2Classifier(parameters, wandb_run)
         data_handler = HuggingFaceDataHandler(
