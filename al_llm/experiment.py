from typing import Union
import configparser

import torch

import datasets
from transformers import set_seed

import wandb

from al_llm.data_handler import DataHandler
from al_llm.dataset_container import (
    DatasetContainer,
    DummyDatasetContainer,
    RottenTomatoesDatasetHandler,
)
from al_llm.classifier import (
    Classifier,
    DummyClassifier,
    GPT2Classifier,
    DistilGPT2Classifier,
)
from al_llm.sample_generator import (
    PlainGPT2SampleGenerator,
    SampleGenerator,
    DummySampleGenerator,
    TAPTGPT2SampleGenerator,
    TAPTDistilGPT2SampleGenerator,
    PoolSampleGenerator,
)
from al_llm.acquisition_function import (
    DummyAF,
    MaxUncertaintyAF,
    RandomAF,
)
from al_llm.interface import (
    CLIBrokenLoopInterface,
    Interface,
    CLIInterface,
    PoolSimulatorInterface,
)
from al_llm.parameters import Parameters


# Load the configuration
config = configparser.ConfigParser()
config.read("config.ini")


class Experiment:
    """The experiment runner

    Parameters
    ----------
    parameters : Parameters
        A dictionary of parameters to identify this experiment
    dataset_container : DatasetContainer
        The dataset container to use
    data_handler : DataHandler
        The data handler to use
    classifier : Classifier
        The classifier instance to use.
    sample_generator : SampleGenerator
        The generator which produces samples for labelling
    interface : Interface
        The interface instance to use
    wandb_run : wandb.sdk.wandb_run.Run
        The current wandb run
    already_finetuned : bool, default=False
        Is the classifier already fine-tuned on the dataset?
    """

    MAP_DATASET_CONTAINER = {
        "dummy": DummyDatasetContainer,
        "rotten_tomatoes": RottenTomatoesDatasetHandler,
    }
    MAP_CLASSIFIER = {
        "dummy": DummyClassifier,
        "gpt2": GPT2Classifier,
        "distilgpt2": DistilGPT2Classifier,
    }
    MAP_ACQUISITION_FUNCTION = {
        "none": None,
        "dummy": DummyAF,
        "random": RandomAF,
        "max_uncertainty": MaxUncertaintyAF,
    }

    MAP_PLAIN_SAMPLE_GENERATOR = {
        "dummy": DummySampleGenerator,
        "gpt2": PlainGPT2SampleGenerator,
        "pool": PoolSampleGenerator,
    }
    MAP_TAPT_SAMPLE_GENERATOR = {
        "distilgpt2": TAPTDistilGPT2SampleGenerator,
        "gpt2": TAPTGPT2SampleGenerator,
    }

    def __init__(
        self,
        parameters: Parameters,
        dataset_container: DatasetContainer,
        data_handler: DataHandler,
        classifier: Classifier,
        sample_generator: SampleGenerator,
        interface: Interface,
        wandb_run: wandb.sdk.wandb_run.Run,
        already_finetuned: bool = False,
    ):

        # Set the instance attributes
        self.parameters = parameters
        self.dataset_container = dataset_container
        self.data_handler = data_handler
        self.classifier = classifier
        self.sample_generator = sample_generator
        self.interface = interface
        self.wandb_run = wandb_run
        self.already_finetuned = already_finetuned

    def run_full(self):
        """Run the whole experiment in one go, through all iterations"""

        # Start the interface
        self.interface.begin(parameters=self.parameters)

        for iteration in range(self.parameters["num_iterations"]):

            # Perform a single iteration of model update, obtaining new samples
            # to label
            samples = self._train_and_get_samples(iteration)

            # Get the labels from the human
            labels = self.interface.prompt(samples)

            # Add these samples to the dataset
            self.data_handler.new_labelled(samples, labels)

            # Save the current version of the classifier and dataset
            self._save()

        # End the interface
        self.interface.end()

        # Alert the slack channel that the experiment is complete
        if self.parameters["send_alerts"]:
            wandb.alert(
                title="Full Experiment Complete",
                text="The `run_full()` experiment has been completed.",
            )

<<<<<<< HEAD
    def run_single_iteration(self):
        """Run a single iteration of active learning"""
=======
        # End the W&B run
        self.wandb_run.finish()

    def run_single_iteration(self, iteration: int):
        """Run a single iteration of active learning

        Parameters
        ----------
        iteration : int
            The index of the current iteration number, starting with 0
        """
>>>>>>> ce336bbb

        # Start the interface
        self.interface.begin(parameters=self.parameters)

        # determine the current iteration
        try:
            iteration = wandb.run.summary["iteration"] + 1
        except KeyError:
            # if no iteration has been logged already this must be 0
            wandb.log({"iteration": 0})
            iteration = 0

        # Perform a single iteration of model update, obtaining new samples
        # to label
        samples = self._train_and_get_samples(iteration)

        # Make a request for labels from the human
        self.data_handler.make_label_request(samples)

        # Save the current version of the classifier and dataset
        self._save()

        # Alert the slack channel that the iteration is complete
        if self.parameters["send_alerts"]:
            wandb.alert(
                title="AL Loop Iteration Complete",
                text="There is new data to be labelled.",
            )

    def _train_and_get_samples(self, iteration: int) -> list:
        """Train the classifier with the latest datapoints, and get new samples

        Parameters
        ----------
        iteration : int
            The index of the current iteration number, starting with 0

        Returns
        -------
        samples : list
            The latest samples for labelling
        """

        # Set the random number seed, so that the experiment is
        # reproducible whether we do full loop AL or broken loop
        set_seed(self.parameters["seed"] + iteration)

        dataset_samples = self.data_handler.get_latest_tokenized_datapoints()

        # Produce the latest classifier
        if iteration == 0:
            self.classifier.initialise()
        elif iteration % self.parameters["refresh_every"] == 0:
            self._train_afresh(iteration)
        else:
            self._train_update(dataset_samples, iteration)

        # Generate some new samples to query
        samples = self.sample_generator.generate()

        return samples

    def _train_afresh(self, iteration: int):
        """Fine-tune the classifier from scratch"""
        self.interface.train_afresh(iteration=iteration)
        self.classifier.train_afresh(
            self.dataset_container.tokenized_train,
            iteration,
        )

    def _train_update(
        self,
        dataset_samples: Union[datasets.Dataset, torch.utils.data.Dataset],
        iteration: int,
    ):
        """Fine-tune the classifier with new datapoints, without resetting"""
        self.interface.train_update(iteration=iteration)
        self.classifier.train_update(
            dataset_samples,
            iteration,
        )

    def _save(self):
        """Save the current classifier and dataset"""
        self.classifier.save()
        self.data_handler.save()

    @classmethod
    def make_experiment(
        cls,
        parameters: Parameters,
        run_id: str,
        is_running_pytests: bool = False,
    ):
        """Get experiment instances to feed into the constructor

        Default setup expects Rotten Tomatoes dataset, and uses a classifier built
        on GPT-2, the HuggingFaceDataHandler, a GPT-2-based sentence generator that
        produces real sentences and filters using a maximum uncertainty acquisition
        function, and the Command Line Interface.

        Parameters
        ----------
        parameters : Parameters
            The dictionary of parameters for the present experiment
        run_id : str
            The ID of the current run
        is_running_pytests: bool, default=False
            If true, wandb will be disabled for the test experiments

        Returns
        -------
        experiment_args : dict
            A dictionary of the non-optional arguments for `Experiment`

        Notes
        -----

        By default all parameters are dummy parameters. This means that calling
        this method with a plain `Parameters` instance will create a dummy
        experiment.

        Example
        -------
        Make a dummy experiment
        >>> parameters = Parameters()
        >>> args = Experiment.make_experiment(parameters, "dummy")
        >>> experiment = Experiment(**args)
        """

        # initialise weights and biases
        #   Set resume to allow which resumes the previous run if there is already
        #   a run with the id `run_id`.
        #   Set mode to disabled when running pytests so that a login is not required
        #   for the program to run.
        wandb_run = wandb.init(
            project=config["Wandb"]["Project"],
            entity=config["Wandb"]["Entity"],
            resume="allow",
            id=run_id,
            mode="disabled" if is_running_pytests else "online",
            config=parameters,
        )

        # Set the seed now, because the data handler may do some shuffling
        set_seed(parameters["seed"])

        # Set up the dataset_container
        dc_class = cls.MAP_DATASET_CONTAINER[parameters["dataset_name"]]
        dataset_container = dc_class(parameters)

        # Set up the classifier
        classifier_name = parameters["classifier"]
        classifier = cls.MAP_CLASSIFIER[classifier_name](
            parameters, dataset_container, wandb_run
        )

        # Set up the data handler
        data_handler = DataHandler(parameters, dataset_container, classifier, wandb_run)

        # Set up the acquisition function (could be None)
        af_name = parameters["acquisition_function"]
        af_class = cls.MAP_ACQUISITION_FUNCTION[af_name]
        if af_class is None:
            acquisition_function = None
        elif af_name == "max_uncertainty":
            acquisition_function = af_class(parameters, classifier)
        else:
            acquisition_function = af_class(parameters)

        # Set up the sample generator
        sg_model_name = parameters["sample_generator_base_model"]
        if sg_model_name == "pool":
            sample_generator = cls.MAP_PLAIN_SAMPLE_GENERATOR[sg_model_name](
                parameters, acquisition_function, dataset_container
            )
        elif parameters["use_tapted_model"]:
            sample_generator = cls.MAP_TAPT_SAMPLE_GENERATOR[sg_model_name](
                parameters, wandb_run, acquisition_function=acquisition_function
            )
            tapt_parameters = sample_generator.get_training_parameters()
            wandb.config.update({"tapt_sample_generator": tapt_parameters})
        else:
            sample_generator = cls.MAP_PLAIN_SAMPLE_GENERATOR[sg_model_name](
                parameters, acquisition_function=acquisition_function
            )

        # Set up the interface
        if sg_model_name == "pool":
            interface = PoolSimulatorInterface(dataset_container, wandb_run)
        elif parameters["full_loop"]:
            interface = CLIInterface(dataset_container, wandb_run)
        else:
            interface = CLIBrokenLoopInterface(dataset_container, wandb_run)

        experiment_args = {
            "parameters": parameters,
            "dataset_container": dataset_container,
            "data_handler": data_handler,
            "classifier": classifier,
            "sample_generator": sample_generator,
            "interface": interface,
            "wandb_run": wandb_run,
        }

        return experiment_args<|MERGE_RESOLUTION|>--- conflicted
+++ resolved
@@ -149,22 +149,11 @@
                 text="The `run_full()` experiment has been completed.",
             )
 
-<<<<<<< HEAD
+        # End the W&B run
+        self.wandb_run.finish()
+
     def run_single_iteration(self):
         """Run a single iteration of active learning"""
-=======
-        # End the W&B run
-        self.wandb_run.finish()
-
-    def run_single_iteration(self, iteration: int):
-        """Run a single iteration of active learning
-
-        Parameters
-        ----------
-        iteration : int
-            The index of the current iteration number, starting with 0
-        """
->>>>>>> ce336bbb
 
         # Start the interface
         self.interface.begin(parameters=self.parameters)
