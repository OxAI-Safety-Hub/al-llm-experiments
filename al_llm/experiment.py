import string
from typing import Union

import torch

import datasets

import wandb

from al_llm.data_handler import DataHandler, DummyDataHandler, HuggingFaceDataHandler
from al_llm.classifier import Classifier, DummyClassifier, GPT2Classifier
from al_llm.sample_generator import (
    PlainGPT2SampleGenerator,
    SampleGenerator,
    DummySampleGenerator,
)
from al_llm.acquisition_function import DummyAcquisitionFunction
from al_llm.interface import CLIBrokenLoopInterface, Interface, CLIInterface
from al_llm.parameters import Parameters


class Experiment:
    """The experiment runner

    Parameters
    ----------
    data_handler : DataHandler
        The starting dataset of labelled samples
    categories : dict
        A dictionary of categories used by the classifier. The keys are the
        names of the categories as understood by the model, and the values
        are the human-readable names.
    classifier : Classifier
        The classifier instance to use.
    sample_generator : SampleGenerator
        The generator which produces samples for labelling
    interface : Interface
        The interface instance to use
    parameters : Parameters
        A dictionary of parameters to identify this experiment
    run_id : str
        The ID of the current run
    already_finetuned : bool, default=False
        Is the classifier already fine-tuned on the dataset?


    Attributes
    ----------
    categories : dict
        A dictionary containing the categories used in the dataset labels column
        (as an `int`) which are the keys for the human-readable versions of each
        (as a `str`)
    """

    def __init__(
        self,
        data_handler: DataHandler,
        categories: dict,
        classifier: Classifier,
        sample_generator: SampleGenerator,
        interface: Interface,
        parameters: Parameters,
        run_id: str,
        already_finetuned: bool = False,
        is_running_pytests: bool = False,
    ):

        # Set the instance attributes
        self.data_handler = data_handler
        self.categories = categories
        self.classifier = classifier
        self.sample_generator = sample_generator
        self.interface = interface
        self.parameters = parameters
        self.run_id = run_id
        self.already_finetuned = already_finetuned

<<<<<<< HEAD
    def run_full(self):
        """Run the whole experiment in one go, through all iterations"""
=======
        # initialise weights and biases
        wandb.init(
            project="Labs_Project_Experiments",
            entity="oxai-safety-labs-active-learning",
            mode="disabled" if is_running_pytests else "online",
        )

    def run(self):
        """Run the experiment"""
>>>>>>> c96f69cc

        # Start the interface
        self.interface.begin(parameters=self.parameters)

        for iteration in range(self.parameters["num_iterations"]):

            # Perform a single iteration of model update, obtaining new samples
            # to label
            samples = self._single_iteration(iteration)

            # Get the labels from the human
            labels = self.interface.prompt(samples)

            # Add these samples to the dataset
            self.data_handler.new_labelled(samples, labels)

            # Save the current version of the classifier and dataset
            self._save()

        # End the interface
        self.interface.end()

    def run_single_iteration(self, iteration: int):
        """Run a single iteration of active learning

        Parameters
        ----------
        iteration : int
            The index of the current iteration number, starting with 0
        """

        # Start the interface
        self.interface.begin(parameters=self.parameters)

        # Perform a single iteration of model update, obtaining new samples
        # to label
        samples = self._single_iteration(iteration)

        # Make a request for labels from the human
        self.data_handler.make_label_request(samples)

        # Save the current version of the classifier and dataset
        self._save()

    def _single_iteration(self, iteration: int) -> list:
        """Perform a single iteration of the active learning loop

        Parameters
        ----------
        iteration : int
            The index of the current iteration number, starting with 0

        Returns
        -------
        samples : list
            The latest samples for labelling
        """

        dataset_samples = self.data_handler.get_latest_tokenized_datapoints()

        # Produce the latest classifier
        if iteration == 0:
            self.classifier.initialise()
        elif (iteration + 1) % self.parameters["refresh_every"] == 0:
            self._train_afresh()
        else:
            self._train_update(dataset_samples)

        # Generate some new samples to query
        samples = self.sample_generator.generate()

        return samples

    def _train_afresh(self):
        """Fine-tune the classifier from scratch"""
        self.interface.train_afresh()
        self.classifier.train_afresh(
            self.data_handler.tokenized_train,
        )

    def _train_update(
        self, dataset_samples: Union[datasets.Dataset, torch.utils.data.Dataset]
    ):
        """Fine-tune the classifier with new datapoints, without resetting"""
        self.interface.train_update()
        self.classifier.train_update(
            dataset_samples,
        )

    def _save(self):
        """Save the current classifier and dataset"""
        self.classifier.save()
        self.data_handler.save()

    @classmethod
    def make_dummy_experiment(cls, run_id: string, full_loop=True):
        """Get dummy instances to feed into the constructor

        Parameters
        ----------
        run_id : str
            The ID of the current run
        full_loop : bool, default=True
            Design the experiment to run the full loop of active learning

        Returns
        -------
        dummy_args : dict
            A dictionary of the non-optional arguments for `Experiment`,
            whose values are dummy instances

        Example
        -------
        >>> dummy_args = Experiment.make_dummy_experiment()
        >>> experiment = Experiment(**dummy_args)
        """

        parameters = Parameters(dev_mode=True)
        categories = {0: "Valid sentence", 1: "Invalid sentence"}
        classifier = DummyClassifier(parameters, run_id)
        data_handler = DummyDataHandler(classifier, parameters, run_id)
        classifier.attach_data_handler(data_handler)
        acquisition_function = DummyAcquisitionFunction(parameters)
        sample_generator = DummySampleGenerator(
            parameters, acquisition_function=acquisition_function
        )
        if full_loop:
            interface = CLIInterface(categories, run_id)
        else:
            interface = CLIBrokenLoopInterface(categories, run_id)

        dummy_args = {
            "data_handler": data_handler,
            "categories": categories,
            "classifier": classifier,
            "sample_generator": sample_generator,
            "interface": interface,
            "parameters": parameters,
            "run_id": run_id,
        }

        return dummy_args

    @classmethod
    def make_experiment(cls, dataset_name: str, run_id: str):
        """Get experiment instances to feed into the constructor

        Default setup expects Rotten Tomatoes dataset, and uses a classifier built
        on GPT-2, the HuggingFaceDataHandler, a GPT-2-based sentence generator that
        just produces real sentences, and the Command Line Interface. Also sets
        `dev_mode` parameter to `True`, which reduces size of datasets provided to
        the classifier.

        Parameters
        ----------
        dataset_name : str
            The name of the dataset this experiment should use
        run_id : str
            The ID of the current run

        Returns
        -------
        experiment_args : dict
            A dictionary of the non-optional arguments for `Experiment`

        Example
        -------
        >>> experiment_args = Experiment.make_experiment("rotten_tomatoes")
        >>> experiment = Experiment(**experiment_args)
        """

        parameters = Parameters(dev_mode=True)
        categories = {0: "Negative sentence", 1: "Positive sentence"}
        classifier = GPT2Classifier(parameters, run_id)
        data_handler = HuggingFaceDataHandler(
            dataset_name, classifier, parameters, run_id
        )
        classifier.attach_data_handler(data_handler)
        sample_generator = PlainGPT2SampleGenerator(parameters)
        interface = CLIInterface(categories, run_id)

        experiment_args = {
            "data_handler": data_handler,
            "categories": categories,
            "classifier": classifier,
            "sample_generator": sample_generator,
            "interface": interface,
            "parameters": parameters,
            "run_id": run_id,
        }

        return experiment_args<|MERGE_RESOLUTION|>--- conflicted
+++ resolved
@@ -75,10 +75,6 @@
         self.run_id = run_id
         self.already_finetuned = already_finetuned
 
-<<<<<<< HEAD
-    def run_full(self):
-        """Run the whole experiment in one go, through all iterations"""
-=======
         # initialise weights and biases
         wandb.init(
             project="Labs_Project_Experiments",
@@ -86,9 +82,8 @@
             mode="disabled" if is_running_pytests else "online",
         )
 
-    def run(self):
-        """Run the experiment"""
->>>>>>> c96f69cc
+    def run_full(self):
+        """Run the whole experiment in one go, through all iterations"""
 
         # Start the interface
         self.interface.begin(parameters=self.parameters)
