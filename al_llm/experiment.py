--- conflicted
+++ resolved
@@ -19,11 +19,8 @@
     PlainGPT2SampleGenerator,
     SampleGenerator,
     DummySampleGenerator,
-<<<<<<< HEAD
     TAPTdistilGPT2SampleGenerator,
-=======
     PoolSampleGenerator,
->>>>>>> 0f005828
 )
 from al_llm.acquisition_function import (
     DummyAF,
@@ -81,19 +78,14 @@
         "RandomAF": RandomAF,
         "MaxUncertaintyAF": MaxUncertaintyAF,
     }
-<<<<<<< HEAD
+
     MAP_PLAIN_SAMPLE_GENERATOR = {
         "dummy": DummySampleGenerator,
         "gpt2": PlainGPT2SampleGenerator,
+        "pool": PoolSampleGenerator,
     }
     MAP_TAPT_SAMPLE_GENERATOR = {
         "distilgpt2": TAPTdistilGPT2SampleGenerator,
-=======
-    MAP_SAMPLE_GENERATOR = {
-        "DummySampleGenerator": DummySampleGenerator,
-        "PlainGPT2SampleGenerator": PlainGPT2SampleGenerator,
-        "PoolSampleGenerator": PoolSampleGenerator,
->>>>>>> 0f005828
     }
 
     def __init__(
@@ -323,28 +315,22 @@
             acquisition_function = af_class(parameters)
 
         # Set up the sample generator
-<<<<<<< HEAD
         sg_model_name = parameters["sample_generator_base_model"]
-        if parameters["use_tapted_model"]:
+        if sg_model_name == "pool":
+            sample_generator = cls.MAP_PLAIN_SAMPLE_GENERATOR[sg_model_name](
+                parameters, acquisition_function, dataset_container
+            )
+        elif parameters["use_tapted_model"]:
             sample_generator = cls.MAP_TAPT_SAMPLE_GENERATOR[sg_model_name](
                 parameters, wandb_run, acquisition_function=acquisition_function
             )
         else:
             sample_generator = cls.MAP_PLAIN_SAMPLE_GENERATOR[sg_model_name](
-=======
-        sg_name = parameters["sample_generator"]
-        if sg_name == "PoolSampleGenerator":
-            sample_generator = cls.MAP_SAMPLE_GENERATOR[sg_name](
-                parameters, acquisition_function, dataset_container
-            )
-        else:
-            sample_generator = cls.MAP_SAMPLE_GENERATOR[sg_name](
->>>>>>> 0f005828
                 parameters, acquisition_function=acquisition_function
             )
 
         # Set up the interface
-        if sg_name == "PoolSampleGenerator":
+        if sg_model_name == "pool":
             interface = PoolSimulatorInterface(dataset_container, wandb_run)
         elif full_loop:
             interface = CLIInterface(dataset_container, wandb_run)
