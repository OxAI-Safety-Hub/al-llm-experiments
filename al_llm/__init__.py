--- conflicted
+++ resolved
@@ -2,16 +2,13 @@
 from .data_handler import DataHandler, DummyDataHandler, HuggingFaceDataHandler
 from .experiment import Experiment
 from .interface import Interface, CLIInterface
-<<<<<<< HEAD
-from .sample_generator import SampleGenerator, DummySampleGenerator
 from .acquisition_function import (
     AcquisitionFunction,
     DummyAcquisitionFunction,
     RandomAcquisitionFunction,
-=======
+)
 from .sample_generator import (
     SampleGenerator,
     DummySampleGenerator,
     PlainGPT2SampleGenerator,
->>>>>>> b0c52ca2
 )