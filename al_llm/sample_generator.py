# The python abc module for making abstract base classes
# https://docs.python.org/3.10/library/abc.html
from abc import ABC, abstractmethod

from random import randrange

from typing import Optional

from transformers import AutoTokenizer, AutoModelForCausalLM, pipeline

from al_llm.acquisition_function import AcquisitionFunction


class SampleGenerator(ABC):
    """Base sample generator

    Parameters
    ----------
    parameters : dict
        The dictionary of parameters for the present experiment
    """

    def __init__(self, parameters: dict):
        self.parameters = parameters

    @abstractmethod
    def generate(self) -> list:
        """Generate new samples for querying

        Returns
        -------
        samples : list
            A list of samples which are to be labelled of length `num_samples`
            as defined in the experiment parameters
        """
        return []


class DummySampleGenerator(SampleGenerator):
    """Dummy sample generator, which generates random stuff

    It generates `parameters["num_samples"]` samples. If an acquisition
    function is supplied, it first generates `parameters["sample_pool_size"]`
    then uses the function to select from these.

    Parameters
    ----------
    parameters : dict
        The dictionary of parameters for the present experiment
    acquisition_function : acquisition_function.AcquisitionFunction, optional
        The acquisition function to use, if any. By default we simply generate
        a number of samples with no selection procedure.
    """

    def __init__(
        self,
        parameters: dict,
        acquisition_function: Optional[AcquisitionFunction] = None,
    ):
        super().__init__(parameters)
        self.acquisition_function = acquisition_function

    def generate(self) -> list:

        alphabet = "abcdefghijklmnopqrstuvwxyz         "

        # The number of sentences to generate first
        if self.acquisition_function is None:
            num_sentences_first = self.parameters["num_samples"]
        else:
            num_sentences_first = self.parameters["sample_pool_size"]

        # Generate the samples by sampling from the alphabet
        sample_pool = []
        for sample_index in range(num_sentences_first):
            length = randrange(5, 30)
            sample_nums = [randrange(len(alphabet)) for i in range(length)]
            sample_chars = map(lambda x: alphabet[x], sample_nums)
            sample = "".join(sample_chars)
            sample_pool.append(sample)

        # Select from these, if using an acquisition function
        if self.acquisition_function is not None:
            samples = self.acquisition_function.select(sample_pool)
        else:
            samples = sample_pool

        return samples


class PlainGPT2SampleGenerator(SampleGenerator):
    """Plain GPT-2 sample generator, which just generates real sentences

    It generates `parameters["num_samples"]` samples. If an acquisition
    function is supplied, it first generates `parameters["sample_pool_size"]`
    then uses the function to select from these.

    Parameters
    ----------
    parameters : dict
        The dictionary of parameters for the present experiment
    acquisition_function : acquisition_function.AcquisitionFunction, optional
        The acquisition function to use, if any. By default we simply generate
        a number of samples with no selection procedure.
    max_length : int, default=30
        The maximum length of the sentences generated.
    """

    def __init__(
        self,
        parameters: dict,
        acquisition_function: Optional[AcquisitionFunction] = None,
        max_length: int = 30,
    ):

        super().__init__(parameters)

        self.max_length = max_length
        self.acquisition_function = acquisition_function

        # Loads the GPT-2 model
        self.tokenizer = AutoTokenizer.from_pretrained("gpt2")
        self.model = AutoModelForCausalLM.from_pretrained("gpt2")

    def generate(self) -> list:
        """Use GTP-2 to generate new samples for querying

        Returns
        -------
        samples : list
            A list of samples which are to be labelled of length `num_samples`
            as defined in the experiment parameters
        """

        # The number of sentences to generate first
        if self.acquisition_function is None:
            num_sentences_first = self.parameters["num_samples"]
        else:
            num_sentences_first = self.parameters["sample_pool_size"]

        # Uses `pipeline` to generate real sentences
        generator = pipeline(
            task="text-generation", model=self.model, tokenizer=self.tokenizer
        )
        sentence_dicts = generator(
            "",
            max_length=self.max_length,
            num_return_sequences=num_sentences_first,
        )
<<<<<<< HEAD
        sentences = [d["generated_text"] for d in sentence_dicts]
        return sentences


class PoolSampleGenerator(SampleGenerator):
    """Generate samples by sampling from the unlabelled data"""

    pass
=======
        sample_pool = [d["generated_text"] for d in sentence_dicts]

        # Select from these, if using an acquisition function
        if self.acquisition_function is not None:
            samples = self.acquisition_function.select(sample_pool)
        else:
            samples = sample_pool

        return samples
>>>>>>> 54d30f18
<|MERGE_RESOLUTION|>--- conflicted
+++ resolved
@@ -147,16 +147,6 @@
             max_length=self.max_length,
             num_return_sequences=num_sentences_first,
         )
-<<<<<<< HEAD
-        sentences = [d["generated_text"] for d in sentence_dicts]
-        return sentences
-
-
-class PoolSampleGenerator(SampleGenerator):
-    """Generate samples by sampling from the unlabelled data"""
-
-    pass
-=======
         sample_pool = [d["generated_text"] for d in sentence_dicts]
 
         # Select from these, if using an acquisition function
@@ -166,4 +156,9 @@
             samples = sample_pool
 
         return samples
->>>>>>> 54d30f18
+
+
+class PoolSampleGenerator(SampleGenerator):
+    """Generate samples by sampling from the unlabelled data"""
+
+    pass