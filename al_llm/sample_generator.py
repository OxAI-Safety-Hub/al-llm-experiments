--- conflicted
+++ resolved
@@ -72,11 +72,7 @@
 
         # Generate the samples by sampling from the alphabet
         samples = []
-<<<<<<< HEAD
-        for sampleIndex in range(num_sentences_first):
-=======
-        for sample_index in range(self.parameters["num_samples"]):
->>>>>>> b0c52ca2
+        for sample_index in range(num_sentences_first):
             length = randrange(5, 30)
             sample_nums = [randrange(len(alphabet)) for i in range(length)]
             sample_chars = map(lambda x: alphabet[x], sample_nums)
